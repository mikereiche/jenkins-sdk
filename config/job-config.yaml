--- conflicted
+++ resolved
@@ -169,26 +169,17 @@
     - language: Python
       version: 4.1.X
 
-<<<<<<< HEAD
     - language: C++
       version: snapshot
 
     - language: C++
       version: 1.0.0-dp.2
 
-    # Temporarily removing Node as failing to stream
-#    - language: Node
-#      version: snapshot
-#
-#    - language: Node
-#      version: 4.2.X
-=======
     - language: Node
       version: snapshot
 
     - language: Node
       version: 4.2.X
->>>>>>> d0097fd4
 
   workloads:
 
