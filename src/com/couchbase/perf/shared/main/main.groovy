--- conflicted
+++ resolved
@@ -136,11 +136,7 @@
                     def highest = ImplementationVersion.highest(allReleases)
                     ctx.env.log("Found latest sha for Python: ${sha}")
                     String version = highest.toString() + "-" + sha
-<<<<<<< HEAD
-                    implementationsToAdd.add(new PerfConfig.Implementation(implementation.language, version, null, sha.split("-").last()))
-=======
-                    implementationsToAdd.add(new PerfConfig.Implementation(implementation.language, version, null, sha, true))
->>>>>>> e61d7e88
+                    implementationsToAdd.add(new PerfConfig.Implementation(implementation.language, version, null, sha.split("-").last(), true))
                 }
                 else if (implementation.language == "Node") {
                     def sha = NodeVersions.getLatestSha()
